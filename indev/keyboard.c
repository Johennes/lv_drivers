/**
 * @file sdl_kb.c
 *
 */

/*********************
 *      INCLUDES
 *********************/
#include "keyboard.h"
#if USE_KEYBOARD

#ifndef MONITOR_SDL_INCLUDE_PATH
#define <SDL2/SDL.h>
#endif

#include MONITOR_SDL_INCLUDE_PATH
#include "lvgl/lv_core/lv_group.h"
/*********************
 *      DEFINES
 *********************/

/**********************
 *      TYPEDEFS
 **********************/

/**********************
 *  STATIC PROTOTYPES
 **********************/
static uint32_t keycode_to_ascii(uint32_t sdl_key);

/**********************
 *  STATIC VARIABLES
 **********************/
static uint32_t last_key;
static lv_indev_state_t state;

/**********************
 *      MACROS
 **********************/

/**********************
 *   GLOBAL FUNCTIONS
 **********************/

/**
 * Initialize the keyboard
 */
void keyboard_init(void)
{
    /*Nothing to init*/
}

/**
 * Get the last pressed or released character from the PC's keyboard
 * @param data store the read data here
 * @return false: because the points are not buffered, so no more data to be read
 */
bool keyboard_read(lv_indev_data_t * data)
{
    data->state = state;
    data->key = keycode_to_ascii(last_key);

    return false;		/*No more data to read so return false*/
}


<<<<<<< HEAD
void keyboard_handler(SDL_Event * event)
{
    /* We are only worried about SDL_KEYDOWN and SDL_KEYUP events */
    switch(event->type) {
        case SDL_KEYDOWN:
            last_key = event->key.keysym.sym;
            state = LV_INDEV_STATE_PR;
=======
/**
 * It is called periodically to check a key is pressed/released
 * @param event describes the event
 */
void keyboard_handler(SDL_Event *event)
{
    /* We only care about SDL_KEYDOWN and SDL_KEYUP events */
    switch( event->type ){
        case SDL_KEYDOWN:						/*Button press*/
            last_key = event->key.keysym.sym;	/*Save the pressed key*/
            state = LV_INDEV_STATE_PR;			/*Save the key is pressed now*/
>>>>>>> e30b5d0b
            break;
        case SDL_KEYUP:							/*Button release*/
            state = LV_INDEV_STATE_REL;			/*Save the key is released but keep the last key*/
            break;
        default:
            break;

    }
}

/**********************
 *   STATIC FUNCTIONS
 **********************/

/**
 * Convert the key code LV_GROUP_KEY_... "codes" or leave them if they are not control characters
 * @param sdl_key the key code
 * @return
 */
static uint32_t keycode_to_ascii(uint32_t sdl_key)
{
    /*Remap some key to LV_GROUP_KEY_... to manage groups*/
    switch(sdl_key) {
        case SDLK_RIGHT:
        case SDLK_KP_PLUS:
            return LV_GROUP_KEY_RIGHT;

        case SDLK_LEFT:
        case SDLK_KP_MINUS:
            return LV_GROUP_KEY_LEFT;

        case SDLK_UP:
            return LV_GROUP_KEY_UP;

        case SDLK_DOWN:
            return LV_GROUP_KEY_DOWN;

        case SDLK_ESCAPE:
            return LV_GROUP_KEY_ESC;

        case SDLK_KP_ENTER:
        case '\r':
            return LV_GROUP_KEY_ENTER;

        default:
<<<<<<< HEAD
            return sdl_key;
=======
        	return sdl_key;
>>>>>>> e30b5d0b
    }
}
#endif<|MERGE_RESOLUTION|>--- conflicted
+++ resolved
@@ -63,16 +63,6 @@
     return false;		/*No more data to read so return false*/
 }
 
-
-<<<<<<< HEAD
-void keyboard_handler(SDL_Event * event)
-{
-    /* We are only worried about SDL_KEYDOWN and SDL_KEYUP events */
-    switch(event->type) {
-        case SDL_KEYDOWN:
-            last_key = event->key.keysym.sym;
-            state = LV_INDEV_STATE_PR;
-=======
 /**
  * It is called periodically to check a key is pressed/released
  * @param event describes the event
@@ -84,7 +74,6 @@
         case SDL_KEYDOWN:						/*Button press*/
             last_key = event->key.keysym.sym;	/*Save the pressed key*/
             state = LV_INDEV_STATE_PR;			/*Save the key is pressed now*/
->>>>>>> e30b5d0b
             break;
         case SDL_KEYUP:							/*Button release*/
             state = LV_INDEV_STATE_REL;			/*Save the key is released but keep the last key*/
@@ -130,11 +119,7 @@
             return LV_GROUP_KEY_ENTER;
 
         default:
-<<<<<<< HEAD
-            return sdl_key;
-=======
         	return sdl_key;
->>>>>>> e30b5d0b
     }
 }
 #endif